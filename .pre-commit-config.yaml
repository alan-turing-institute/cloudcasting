ci:
  autoupdate_commit_msg: "chore: update pre-commit hooks"
  autofix_commit_msg: "style: pre-commit fixes"

repos:
  - repo: https://github.com/pre-commit/pre-commit-hooks
    rev: "v4.6.0"
    hooks:
      - id: check-added-large-files
      - id: check-case-conflict
      - id: check-merge-conflict
      - id: check-symlinks
      - id: check-yaml
      - id: debug-statements
      - id: end-of-file-fixer
      - id: mixed-line-ending
      - id: name-tests-test
        args: ["--pytest-test-first"]
      - id: requirements-txt-fixer
      - id: trailing-whitespace

  - repo: https://github.com/astral-sh/ruff-pre-commit
    rev: "v0.5.6"
    hooks:
      # first, lint + autofix
      - id: ruff
        types_or: [python, pyi, jupyter]
        args: ["--fix", "--show-fixes"]
      # then, format
      - id: ruff-format

  - repo: https://github.com/pre-commit/mirrors-mypy
    rev: "v1.11.1"
    hooks:
      - id: mypy
        args: []
        additional_dependencies:
          - pytest
          - xarray
          - pandas-stubs
          - typer
          - dask
          - pyproj
          - pyresample
          - lightning
          - torch
          - jaxtyping
<<<<<<< HEAD
          - types-tqdm
=======
          - scikit-image
          - numpy
>>>>>>> c85e4ee3
<|MERGE_RESOLUTION|>--- conflicted
+++ resolved
@@ -45,9 +45,6 @@
           - lightning
           - torch
           - jaxtyping
-<<<<<<< HEAD
           - types-tqdm
-=======
           - scikit-image
-          - numpy
->>>>>>> c85e4ee3
+          - numpy