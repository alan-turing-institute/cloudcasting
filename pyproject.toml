[build-system]
requires = ["setuptools>=61"]
build-backend = "setuptools.build_meta"


[project]
name = "cloudcasting"
version = "0.1.0"
authors = [
  { name = "cloudcasting Maintainers", email = "nsimpson@turing.ac.uk" },
]
description = "Tooling and infrastructure to enable cloud nowcasting."
readme = "README.md"
requires-python = ">=3.10"
classifiers = [
  "Development Status :: 1 - Planning",
  "Intended Audience :: Science/Research",
  "Intended Audience :: Developers",
  "License :: OSI Approved :: MIT License",
  "Operating System :: OS Independent",
  "Programming Language :: Python",
  "Programming Language :: Python :: 3",
  "Programming Language :: Python :: 3 :: Only",
  "Programming Language :: Python :: 3.10",
  "Programming Language :: Python :: 3.11",
  "Programming Language :: Python :: 3.12",
  "Topic :: Scientific/Engineering",
  "Typing :: Typed",
]
dependencies = [
    "gcsfs",
    "zarr",
    "xarray",
    "dask",
    "pyresample",
    "pyproj",
    "ocf-blosc2>=0.0.10",  # for no-import codec register
    "typer",
    "lightning",
    "torch>=2.3.0", # needed for numpy 2.0
    "scikit-image",
    "jaxtyping",
<<<<<<< HEAD
    "wandb",
    "tqdm",
=======
    "numpy",
    "matplotlib",
>>>>>>> c85e4ee3
]
[project.optional-dependencies]
dev = [
  "pytest >=6",
  "pytest-cov >=3",
  "pre-commit",
  "scipy",
  "pytest-mock",
]

[tool.setuptools.package-data]
"cloudcasting" = ["data/*.zip"]

[project.scripts]
cloudcasting = "cloudcasting.cli:app"

[project.urls]
Homepage = "https://github.com/climetrend/cloudcasting"
"Bug Tracker" = "https://github.com/climetrend/cloudcasting/issues"
Discussions = "https://github.com/climetrend/cloudcasting/discussions"
Changelog = "https://github.com/climetrend/cloudcasting/releases"

[tool.pytest.ini_options]
minversion = "6.0"
addopts = [
    "-ra",
    "--showlocals",
    "--strict-markers",
    "--strict-config"
]
xfail_strict = true
filterwarnings = [
  "error",
  "ignore:pkg_resources:DeprecationWarning",                                        # lightning
  "ignore:Deprecated call to `pkg_resources.declare_namespace:DeprecationWarning",  # lightning
  "ignore:ast.Str is deprecated:DeprecationWarning",             # jaxtyping
]
log_cli_level = "INFO"
testpaths = [
  "tests",
]

[tool.coverage]
run.source = ["cloudcasting"]
port.exclude_lines = [
  'pragma: no cover',
  '\.\.\.',
  'if typing.TYPE_CHECKING:',
]

[tool.mypy]
files = ["src", "tests"]
python_version = "3.10"
show_error_codes = true
warn_unreachable = true
disallow_untyped_defs = false
disallow_incomplete_defs = false
check_untyped_defs = true
strict = true
enable_error_code = ["ignore-without-code", "redundant-expr", "truthy-bool"]

[[tool.mypy.overrides]]
module = "cloudcasting.*"
disallow_untyped_defs = true
disallow_incomplete_defs = true

[[tool.mypy.overrides]]
module = [
    "ocf_blosc2",
]
ignore_missing_imports = true

[[tool.mypy.overrides]]
module = [
    "cloudcasting.download",
    "cloudcasting.cli",
]
disallow_untyped_calls = false

[tool.ruff]
src = ["src"]
exclude = []
line-length = 100 # how long you want lines to be

[tool.ruff.format]
docstring-code-format = true  # code snippets in docstrings will be formatted

[tool.ruff.lint]
select = [
  "E", "F", "W", # flake8
  "B",           # flake8-bugbear
  "I",           # isort
  "ARG",         # flake8-unused-arguments
  "C4",          # flake8-comprehensions
  "EM",          # flake8-errmsg
  "ICN",         # flake8-import-conventions
  "ISC",         # flake8-implicit-str-concat
  "G",           # flake8-logging-format
  "PGH",         # pygrep-hooks
  "PIE",         # flake8-pie
  "PL",          # pylint
  "PT",          # flake8-pytest-style
  "RET",         # flake8-return
  "RUF",         # Ruff-specific
  "SIM",         # flake8-simplify
  "UP",          # pyupgrade
  "YTT",         # flake8-2020
  "EXE",         # flake8-executable
]
ignore = [
  "PLR",    # Design related pylint codes
  "ISC001", # Conflicts with formatter
]
unfixable = [
  "F401",   # Would remove unused imports
  "F841",   # Would remove unused variables
]
flake8-unused-arguments.ignore-variadic-names = true  # allow unused *args/**kwargs<|MERGE_RESOLUTION|>--- conflicted
+++ resolved
@@ -40,13 +40,10 @@
     "torch>=2.3.0", # needed for numpy 2.0
     "scikit-image",
     "jaxtyping",
-<<<<<<< HEAD
+    "numpy",
+    "matplotlib",
     "wandb",
     "tqdm",
-=======
-    "numpy",
-    "matplotlib",
->>>>>>> c85e4ee3
 ]
 [project.optional-dependencies]
 dev = [
