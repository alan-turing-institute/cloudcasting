--- conflicted
+++ resolved
@@ -66,33 +66,24 @@
     return arr
 
 
-<<<<<<< HEAD
-def ssim_single(input: SampleOutputArray, target: SampleOutputArray) -> TimeArray:
+
+def ssim_single(
+    input: SampleOutputArray, target: SampleOutputArray) -> MetricArray:
     """Computes the Structural Similarity (SSIM) index for single (non-batched) image sequences.
-=======
-def ssim_single(
-    input: SampleOutputArray, target: SampleOutputArray, win_size: int | None = None
-) -> MetricArray:
-    """Structural similarity for single (non-batched) image sequences.
->>>>>>> 324be76f
 
     Args:
         input: Array of shape [channels, time, height, width]
         target: Array of shape [channels, time, height, width]
 
     Returns:
-<<<<<<< HEAD
-        Array of SSIM values along the time dimension
+        Array of SSIM values of shape [channel, time]
 
     References:
         Wang, Z., Bovik, A. C., Sheikh, H. R., & Simoncelli, E. P. (2004).
         Image quality assessment: From error visibility to structural similarity.
         IEEE Transactions on Image Processing, 13, 600-612.
         https://ece.uwaterloo.ca/~z70wang/publications/ssim.pdf,
-        DOI: 10.1109/TIP.2003.819861
-=======
-        Array of SSIM values of shape [channel, time]
->>>>>>> 324be76f
+        DOI: 10.1109/TIP.2003.819861        
     """
 
     # This function assumes the data will be in the range 0-1 and will give invalid results if not
@@ -117,20 +108,10 @@
             sigma=sigma,
             win_size=win_size,
         )
-<<<<<<< HEAD
 
         # To avoid edge effects from the Gaussian filter we trim off the border
         trim_width = (win_size - 1) // 2
         ssim_array = ssim_array[:, trim_width:-trim_width, trim_width:-trim_width]
-
-        ssim_seq.append(np.nanmean(ssim_array))
-
-    arr: TimeArray = np.stack(ssim_seq, axis=0)
-    return arr
-
-
-def ssim_batch(input: BatchOutputArray, target: BatchOutputArray) -> TimeArray:
-=======
         # Take the mean of the SSIM array over channels, height, and width
         ssim_seq.append(np.nanmean(ssim_array, axis=(1, 2)))
     # stack along channel dimension
@@ -138,10 +119,7 @@
     return arr
 
 
-def ssim_batch(
-    input: BatchOutputArray, target: BatchOutputArray, win_size: int | None = None
-) -> MetricArray:
->>>>>>> 324be76f
+def ssim_batch(input: BatchOutputArray, target: BatchOutputArray) -> MetricArray:
     """Structural similarity for batched image sequences.
 
     Args:
@@ -157,13 +135,8 @@
 
     ssim_samples = []
     for i_b in range(input.shape[0]):
-<<<<<<< HEAD
         ssim_samples.append(ssim_single(input[i_b], target[i_b]))
-    arr: TimeArray = np.stack(ssim_samples, axis=0).mean(axis=0)
-=======
-        ssim_samples.append(ssim_single(input[i_b], target[i_b], win_size=win_size))
     arr: MetricArray = np.stack(ssim_samples, axis=0).mean(axis=0)
->>>>>>> 324be76f
     return arr
 
 
